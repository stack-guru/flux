mod basic_block;
mod constant;
mod context;
mod local;
mod operand;
mod place;
mod result;
mod rvalue;
mod statement;
mod terminator;
mod ty;

use result::LowerResult;

<<<<<<< HEAD
use context::LowerCtx;
=======
pub(crate) use context::LowerCtx;
>>>>>>> 30491423

pub(crate) trait Lower<'tcx> {
    type Output;

    fn lower(&self, lcx: LowerCtx<'tcx>) -> LowerResult<Self::Output>;
}<|MERGE_RESOLUTION|>--- conflicted
+++ resolved
@@ -12,11 +12,7 @@
 
 use result::LowerResult;
 
-<<<<<<< HEAD
-use context::LowerCtx;
-=======
 pub(crate) use context::LowerCtx;
->>>>>>> 30491423
 
 pub(crate) trait Lower<'tcx> {
     type Output;
