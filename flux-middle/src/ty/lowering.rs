--- conflicted
+++ resolved
@@ -125,11 +125,7 @@
     pub(crate) fn lower_struct_def(
         genv: &GlobalEnv,
         struct_def: &core::StructDef,
-<<<<<<< HEAD
-    ) -> Option<ty::PolyVariant> {
-=======
-    ) -> (ty::AdtDef, Option<ty::VariantDef>) {
->>>>>>> 923620b9
+    ) -> (ty::AdtDef, Option<ty::PolyVariant>) {
         let mut cx = LoweringCtxt::new(genv);
         let sorts = cx.lower_params(&struct_def.refined_by);
 
@@ -159,16 +155,7 @@
                 .enumerate()
                 .map(|(idx, _)| ty::Expr::bvar(ty::BoundVar::innermost(idx)).into())
                 .collect_vec();
-<<<<<<< HEAD
-            let def_id = struct_def.def_id;
-            let is_box = genv.is_box_adt(def_id);
-            let ret = ty::Ty::indexed(
-                ty::BaseTy::adt(ty::AdtDef::new(def_id, sorts.clone(), is_box), substs),
-                idxs,
-            );
-=======
             let ret = ty::Ty::indexed(ty::BaseTy::adt(adt_def.clone(), substs), idxs);
->>>>>>> 923620b9
 
             let variant = ty::VariantDef::new(fields, ret);
             Some(Binders::new(variant, sorts))
