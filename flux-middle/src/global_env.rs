use std::cell::RefCell;

use flux_common::config::{AssertBehavior, CONFIG};
use flux_errors::FluxSession;
use itertools::Itertools;
use rustc_errors::FatalError;
use rustc_hash::FxHashMap;
use rustc_hir::{def_id::DefId, LangItem};
use rustc_middle::ty::TyCtxt;
pub use rustc_middle::ty::Variance;
pub use rustc_span::symbol::Ident;
use rustc_span::Symbol;

use crate::{
    core::{self, VariantIdx},
    intern::List,
    rustc,
    ty::{self, fold::TypeFoldable, subst::BVarFolder, Binders},
};

#[derive(Debug)]
pub struct ConstInfo {
    pub def_id: DefId,
    pub sym: Symbol,
    pub val: i128,
}

pub struct GlobalEnv<'genv, 'tcx> {
    pub tcx: TyCtxt<'tcx>,
    pub sess: &'genv FluxSession,
    fn_sigs: RefCell<FxHashMap<DefId, ty::PolySig>>,
    pub consts: Vec<ConstInfo>,
    adt_defs: RefCell<FxHashMap<DefId, ty::AdtDef>>,
    adt_variants: RefCell<FxHashMap<DefId, Option<Vec<ty::PolyVariant>>>>,
    check_asserts: AssertBehavior,
    /// Some functions can only to be called after all annotated adts have been
    /// registered. We use this flag to check at runtime that this is actually the
    /// case.
    adts_registered: bool,
}

impl<'genv, 'tcx> GlobalEnv<'genv, 'tcx> {
    pub fn new(tcx: TyCtxt<'tcx>, sess: &'genv FluxSession) -> Self {
        let check_asserts = CONFIG.check_asserts;

        GlobalEnv {
            fn_sigs: RefCell::new(FxHashMap::default()),
            consts: vec![],
            adt_defs: RefCell::new(FxHashMap::default()),
            adt_variants: RefCell::new(FxHashMap::default()),
            tcx,
            sess,
            check_asserts,
            adts_registered: false,
        }
    }

    pub fn register_assert_behavior(&mut self, behavior: AssertBehavior) {
        self.check_asserts = behavior;
    }

    pub fn register_adt_def(&mut self, def_id: DefId, sorts: &[core::Sort]) {
        let sorts = sorts
            .iter()
            .map(|sort| ty::conv::conv_sort(*sort))
            .collect_vec();
        self.adt_defs
            .get_mut()
            .insert(def_id, ty::AdtDef::new(self.tcx.adt_def(def_id), sorts));
    }

    /// This function must be called after all adts are registered
    pub fn finish_adt_registration(&mut self) {
        self.adts_registered = true;
    }

    pub fn register_fn_sig(&mut self, def_id: DefId, fn_sig: core::FnSig) {
        let fn_sig = ty::conv::ConvCtxt::conv_fn_sig(self, fn_sig);
        self.fn_sigs.get_mut().insert(def_id, fn_sig);
    }

    pub fn register_struct_def(&mut self, def_id: DefId, struct_def: core::StructDef) {
        let variant = ty::conv::ConvCtxt::conv_struct_def(self, &struct_def);
        let variants = variant.map(|variant_def| vec![variant_def]);
        self.adt_variants.get_mut().insert(def_id, variants);
    }

<<<<<<< HEAD
    pub fn register_enum_def(&mut self, def_id: DefId, enum_def: core::EnumDef) {
        if let Some(variants) = ty::lowering::LoweringCtxt::lower_enum_def(self, enum_def) {
            // println!("TRACE: register_enum_def {def_id:?} {variants:?}");
            self.adt_variants.get_mut().insert(def_id, Some(variants));
        }

        let sorts = self.sorts_of(def_id);
        self.adt_defs
            .get_mut()
            .insert(def_id, ty::AdtDef::new(self.tcx.adt_def(def_id), sorts));
=======
    pub fn register_enum_def(&mut self, _def_id: DefId, _enum_def: core::EnumDef) {
        // TODO we should add variants here
>>>>>>> 4929a746
    }

    pub fn lookup_fn_sig(&self, def_id: DefId) -> ty::PolySig {
        self.fn_sigs
            .borrow_mut()
            .entry(def_id)
            .or_insert_with(|| self.default_fn_sig(def_id))
            .clone()
    }

    pub fn variances_of(&self, did: DefId) -> &[Variance] {
        self.tcx.variances_of(did)
    }

    pub fn adt_def(&self, def_id: DefId) -> ty::AdtDef {
        debug_assert!(self.adts_registered);
        self.adt_defs
            .borrow_mut()
            .entry(def_id)
            .or_insert_with(|| ty::AdtDef::new(self.tcx.adt_def(def_id), vec![]))
            .clone()
    }

    pub fn mk_box(&self, ty: ty::Ty, alloc: ty::Ty) -> ty::Ty {
        let def_id = self.tcx.require_lang_item(LangItem::OwnedBox, None);
        let adt_def = self.adt_def(def_id);

        // this is harcoding that `Box` has two type parameters and
        // it is indexed by unit. We leave this as a reminder in case
        // that ever changes.
        debug_assert_eq!(self.generics_of(def_id).params.len(), 2);
        debug_assert!(adt_def.sorts().is_empty());

        let bty = ty::BaseTy::adt(adt_def, vec![ty, alloc]);
        ty::Ty::indexed(bty, vec![])
    }

    pub fn check_asserts(&self) -> &AssertBehavior {
        &self.check_asserts
    }

    pub fn variant_sig(&self, def_id: DefId, variant_idx: VariantIdx) -> ty::PolySig {
        // let sorts = self.sorts_of(def_id);
        let poly_variant = self.variant(def_id, variant_idx);
        let variant = poly_variant.skip_binders();
        let sorts = poly_variant.params();
        let sig = ty::FnSig::new(vec![], variant.fields.clone(), variant.ret.clone(), vec![]);
        ty::Binders::new(sig, sorts)
    }

    pub fn sorts_of(&self, def_id: DefId) -> List<ty::Sort> {
        self.adt_def(def_id).sorts().clone()
    }

    pub fn downcast(
        &self,
        def_id: DefId,
        variant_idx: VariantIdx,
        substs: &[ty::Ty],
        exprs: &[ty::Expr],
    ) -> Vec<ty::Ty> {
        // TODO: self.variant(def_id, variant_idx).replace_bound_vars(exprs).replace_generic_types(substs).skip_binders().fields
        let variant = self.variant(def_id, variant_idx);

        // println!("TRACE: downcast {variant:?}");

        variant
            .skip_binders()
            .fields
            .iter()
            .map(|ty| {
                ty.fold_with(&mut BVarFolder::new(exprs))
                    .replace_generic_types(substs)
            })
            .collect()
    }

    fn variant(&self, def_id: DefId, variant_idx: VariantIdx) -> ty::PolyVariant {
        let def_id_variants = self.tcx.adt_def(def_id).variants();
        // println!("TRACE: variant: {def_id:?} at {variant_idx:?} {def_id_variants:?}");

        self.adt_variants
            .borrow_mut()
            .entry(def_id)
            .or_insert_with(|| {
                Some(
                    def_id_variants
                        .iter()
                        .map(|variant_def| self.default_variant_def(def_id, variant_def))
                        .collect(),
                )
            })
            .as_ref()
            .expect("cannot get variant of opaque struct")[variant_idx.as_usize()]
        .clone()
    }

    pub fn generics_of(&self, def_id: DefId) -> rustc::ty::Generics<'tcx> {
        rustc::lowering::lower_generics(self.tcx, self.tcx.generics_of(def_id))
            .unwrap_or_else(|_| FatalError.raise())
    }

    pub fn default_fn_sig(&self, def_id: DefId) -> ty::PolySig {
        match rustc::lowering::lower_fn_sig(self.tcx, self.tcx.fn_sig(def_id)) {
            Ok(fn_sig) => self.refine_fn_sig(&fn_sig, &mut |_| ty::Pred::tt()),
            Err(_) => FatalError.raise(),
        }
    }

    pub fn default_type_of(&self, def_id: DefId) -> ty::Ty {
        match rustc::lowering::lower_ty(self.tcx, self.tcx.type_of(def_id)) {
            Ok(rustc_ty) => self.refine_ty(&rustc_ty, &mut |_| ty::Pred::tt()),
            Err(_) => FatalError.raise(),
        }
    }

    fn default_variant_def(
        &self,
        adt_def_id: DefId,
        variant_def: &rustc_middle::ty::VariantDef,
    ) -> ty::PolyVariant {
        let fields = variant_def
            .fields
            .iter()
            .map(|field| self.default_type_of(field.did))
            .collect_vec();
        let ret = self.default_type_of(adt_def_id);

        Binders::new(ty::VariantDef::new(fields, ret), vec![])
    }

    pub fn refine_fn_sig(
        &self,
        fn_sig: &rustc::ty::FnSig,
        mk_pred: &mut impl FnMut(&[ty::Sort]) -> ty::Pred,
    ) -> ty::PolySig {
        let args = fn_sig
            .inputs()
            .iter()
            .map(|ty| self.refine_ty(ty, mk_pred))
            .collect_vec();
        let ret = self.refine_ty(&fn_sig.output(), mk_pred);
        ty::PolySig::new(ty::FnSig::new(vec![], args, ret, vec![]), vec![])
    }

    pub fn refine_ty(
        &self,
        ty: &rustc::ty::Ty,
        mk_pred: &mut impl FnMut(&[ty::Sort]) -> ty::Pred,
    ) -> ty::Ty {
        let bty = match ty.kind() {
            rustc::ty::TyKind::Never => return ty::Ty::never(),
            rustc::ty::TyKind::Param(param_ty) => return ty::Ty::param(*param_ty),
            rustc::ty::TyKind::Ref(ty, rustc::ty::Mutability::Mut) => {
                return ty::Ty::mk_ref(ty::RefKind::Mut, self.refine_ty(ty, mk_pred));
            }
            rustc::ty::TyKind::Ref(ty, rustc::ty::Mutability::Not) => {
                return ty::Ty::mk_ref(ty::RefKind::Shr, self.refine_ty(ty, mk_pred));
            }
            rustc::ty::TyKind::Float(float_ty) => return ty::Ty::float(*float_ty),
            rustc::ty::TyKind::Tuple(tys) => {
                let tys = tys
                    .iter()
                    .map(|ty| self.refine_ty(ty, mk_pred))
                    .collect_vec();
                return ty::Ty::tuple(tys);
            }
            rustc::ty::TyKind::Adt(def_id, substs) => {
                let adt_def = self.adt_def(*def_id);
                let substs = substs
                    .iter()
                    .map(|arg| self.refine_generic_arg(arg, mk_pred))
                    .collect_vec();
                ty::BaseTy::adt(adt_def, substs)
            }
            rustc::ty::TyKind::Bool => ty::BaseTy::Bool,
            rustc::ty::TyKind::Int(int_ty) => ty::BaseTy::Int(*int_ty),
            rustc::ty::TyKind::Uint(uint_ty) => ty::BaseTy::Uint(*uint_ty),
        };
        let sorts = bty.sorts();
        if sorts.is_empty() {
            ty::Ty::indexed(bty, vec![])
        } else {
            let pred = ty::Binders::new(mk_pred(sorts), sorts);
            ty::Ty::exists(bty, pred)
        }
    }

    pub fn refine_generic_arg(
        &self,
        ty: &rustc::ty::GenericArg,
        mk_pred: &mut impl FnMut(&[ty::Sort]) -> ty::Pred,
    ) -> ty::Ty {
        match ty {
            rustc::ty::GenericArg::Ty(ty) => self.refine_ty(ty, mk_pred),
        }
    }
}<|MERGE_RESOLUTION|>--- conflicted
+++ resolved
@@ -85,7 +85,6 @@
         self.adt_variants.get_mut().insert(def_id, variants);
     }
 
-<<<<<<< HEAD
     pub fn register_enum_def(&mut self, def_id: DefId, enum_def: core::EnumDef) {
         if let Some(variants) = ty::lowering::LoweringCtxt::lower_enum_def(self, enum_def) {
             // println!("TRACE: register_enum_def {def_id:?} {variants:?}");
@@ -96,10 +95,6 @@
         self.adt_defs
             .get_mut()
             .insert(def_id, ty::AdtDef::new(self.tcx.adt_def(def_id), sorts));
-=======
-    pub fn register_enum_def(&mut self, _def_id: DefId, _enum_def: core::EnumDef) {
-        // TODO we should add variants here
->>>>>>> 4929a746
     }
 
     pub fn lookup_fn_sig(&self, def_id: DefId) -> ty::PolySig {
